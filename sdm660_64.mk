TARGET_USES_AOSP := true
TARGET_USES_QCOM_BSP := false

ifneq ($(TARGET_USES_AOSP),true)
  DEVICE_PACKAGE_OVERLAYS := device/qcom/sdm660_64/overlay
endif

# Default vendor configuration.
ifeq ($(ENABLE_VENDOR_IMAGE),)
ENABLE_VENDOR_IMAGE := true
endif

# Disable QTIC until it's brought up in split system/vendor
# configuration to avoid compilation breakage.
ifeq ($(ENABLE_VENDOR_IMAGE), true)
#TARGET_USES_QTIC := false
endif

TARGET_USES_AOSP_FOR_AUDIO := false
TARGET_ENABLE_QC_AV_ENHANCEMENTS := true
TARGET_DISABLE_DASH := true

TARGET_KERNEL_VERSION := 4.4
BOARD_FRP_PARTITION_NAME := frp
BOARD_HAVE_QCOM_FM := false
TARGET_USES_NQ_NFC := false

ifeq ($(TARGET_USES_NQ_NFC),true)
# Flag to enable and support NQ3XX chipsets
NQ3XX_PRESENT := true
endif

# enable the SVA in UI area
TARGET_USE_UI_SVA := true

#QTIC flag
-include $(QCPATH)/common/config/qtic-config.mk

# Video codec configuration files
ifeq ($(TARGET_ENABLE_QC_AV_ENHANCEMENTS), true)
PRODUCT_COPY_FILES += \
    device/qcom/sdm660_64/media_profiles.xml:system/etc/media_profiles.xml \
    device/qcom/sdm660_64/media_profiles.xml:$(TARGET_COPY_OUT_VENDOR)/etc/media_profiles.xml \
    device/qcom/sdm660_64/media_codecs.xml:$(TARGET_COPY_OUT_VENDOR)/etc/media_codecs.xml \
    device/qcom/sdm660_64/media_codecs_performance.xml:$(TARGET_COPY_OUT_VENDOR)/etc/media_codecs_performance.xml
endif #TARGET_ENABLE_QC_AV_ENHANCEMENTS

# video seccomp policy files
PRODUCT_COPY_FILES += \
    device/qcom/sdm660_64/seccomp/mediacodec-seccomp.policy:$(TARGET_COPY_OUT_VENDOR)/etc/seccomp_policy/mediacodec.policy \
    device/qcom/sdm660_64/seccomp/mediaextractor-seccomp.policy:$(TARGET_COPY_OUT_VENDOR)/etc/seccomp_policy/mediaextractor.policy

<<<<<<< HEAD
PRODUCT_COPY_FILES += device/qcom/sdm660_64/whitelistedapps.xml:system/vendor/etc/whitelistedapps.xml \
                      device/qcom/sdm660_64/gamedwhitelist.xml:system/vendor/etc/gamedwhitelist.xml \
                      device/qcom/sdm660_64/appboosts.xml:system/vendor/etc/appboosts.xml
=======
PRODUCT_COPY_FILES += device/qcom/sdm660_64/whitelistedapps.xml:$(TARGET_COPY_OUT_VENDOR)/etc/whitelistedapps.xml \
                      device/qcom/sdm660_64/gamedwhitelist.xml:$(TARGET_COPY_OUT_VENDOR)/etc/gamedwhitelist.xml \
                      device/qcom/sdm660_64/appboosts.xml:$(TARGET_COPY_OUT_VENDOR)/etc/appboosts.xml
>>>>>>> f616b465

ifneq ($(TARGET_DISABLE_DASH), true)
    PRODUCT_BOOT_JARS += qcmediaplayer
endif

# Power
PRODUCT_PACKAGES += \
    android.hardware.power@1.0-service \
    android.hardware.power@1.0-impl

$(call inherit-product, device/qcom/common/common64.mk)

PRODUCT_NAME := sdm660_64
PRODUCT_DEVICE := sdm660_64
PRODUCT_BRAND := Android
PRODUCT_MODEL := sdm660 for arm64

# default is nosdcard, S/W button enabled in resource
PRODUCT_CHARACTERISTICS := nosdcard

# When can normal compile this module,  need module owner enable below commands
# font rendering engine feature switch
-include $(QCPATH)/common/config/rendering-engine.mk
ifneq (,$(strip $(wildcard $(PRODUCT_RENDERING_ENGINE_REVLIB))))
    MULTI_LANG_ENGINE := REVERIE
#    MULTI_LANG_ZAWGYI := REVERIE
endif

# Enable features in video HAL that can compile only on this platform
TARGET_USES_MEDIA_EXTENSIONS := false

# WLAN chipset
WLAN_CHIPSET := qca_cld3

#Android EGL implementation
PRODUCT_PACKAGES += libGLES_android
#PRODUCT_BOOT_JARS += tcmiface
PRODUCT_BOOT_JARS += telephony-ext

PRODUCT_PACKAGES += telephony-ext

ifneq ($(strip $(QCPATH)),)
#PRODUCT_BOOT_JARS += WfdCommon
#Android oem shutdown hook
PRODUCT_BOOT_JARS += oem-services
endif

ifeq ($(strip $(BOARD_HAVE_QCOM_FM)),true)
PRODUCT_BOOT_JARS += qcom.fmradio
endif #BOARD_HAVE_QCOM_FM

# add vendor manifest file
PRODUCT_COPY_FILES += \
    device/qcom/sdm660_64/vintf.xml:$(TARGET_COPY_OUT_VENDOR)/manifest.xml

# Audio configuration file
-include $(TOPDIR)hardware/qcom/audio/configs/sdm660/sdm660.mk

PRODUCT_PACKAGES += android.hardware.media.omx@1.0-impl

# Sensor HAL conf file
PRODUCT_COPY_FILES += \
    device/qcom/sdm660_64/sensors/hals.conf:system/etc/sensors/hals.conf

# WLAN host driver
ifneq ($(WLAN_CHIPSET),)
PRODUCT_PACKAGES += $(WLAN_CHIPSET)_wlan.ko
endif

# WLAN driver configuration file
PRODUCT_COPY_FILES += \
    device/qcom/sdm660_64/WCNSS_qcom_cfg.ini:system/etc/wifi/WCNSS_qcom_cfg.ini \
    device/qcom/sdm660_64/wifi_concurrency_cfg.txt:system/etc/wifi/wifi_concurrency_cfg.txt

PRODUCT_PACKAGES += \
    wpa_supplicant_overlay.conf \
    p2p_supplicant_overlay.conf

#ANT+ stack
PRODUCT_PACKAGES += \
    AntHalService \
    libantradio \
    antradio_app \
    libvolumelistener

#Display/Graphics
PRODUCT_PACKAGES += \
    android.hardware.graphics.allocator@2.0-impl \
    android.hardware.graphics.allocator@2.0-service \
    android.hardware.graphics.mapper@2.0-impl \
    android.hardware.graphics.composer@2.1-impl \
    android.hardware.graphics.composer@2.1-service \
    android.hardware.memtrack@1.0-impl \
    android.hardware.memtrack@1.0-service \
    android.hardware.light@2.0-impl \
    android.hardware.light@2.0-service \
    android.hardware.configstore@1.0-service

# Camera configuration file. Shared by passthrough/binderized camera HAL
PRODUCT_PACKAGES += camera.device@3.2-impl
PRODUCT_PACKAGES += camera.device@1.0-impl
PRODUCT_PACKAGES += android.hardware.camera.provider@2.4-impl
# Enable binderized camera HAL
PRODUCT_PACKAGES += android.hardware.camera.provider@2.4-service

# Sensor features
PRODUCT_COPY_FILES += \
    frameworks/native/data/etc/android.hardware.sensor.accelerometer.xml:system/etc/permissions/android.hardware.sensor.accelerometer.xml \
    frameworks/native/data/etc/android.hardware.sensor.compass.xml:system/etc/permissions/android.hardware.sensor.compass.xml \
    frameworks/native/data/etc/android.hardware.sensor.gyroscope.xml:system/etc/permissions/android.hardware.sensor.gyroscope.xml \
    frameworks/native/data/etc/android.hardware.sensor.light.xml:system/etc/permissions/android.hardware.sensor.light.xml \
    frameworks/native/data/etc/android.hardware.sensor.proximity.xml:system/etc/permissions/android.hardware.sensor.proximity.xml \
    frameworks/native/data/etc/android.hardware.sensor.barometer.xml:system/etc/permissions/android.hardware.sensor.barometer.xml \
    frameworks/native/data/etc/android.hardware.sensor.stepcounter.xml:system/etc/permissions/android.hardware.sensor.stepcounter.xml \
    frameworks/native/data/etc/android.hardware.sensor.stepdetector.xml:system/etc/permissions/android.hardware.sensor.stepdetector.xml \
    frameworks/native/data/etc/android.hardware.sensor.ambient_temperature.xml:system/etc/permissions/android.hardware.sensor.ambient_temperature.xml \
    frameworks/native/data/etc/android.hardware.sensor.relative_humidity.xml:system/etc/permissions/android.hardware.sensor.relative_humidity.xml \
    frameworks/native/data/etc/android.hardware.sensor.hifi_sensors.xml:system/etc/permissions/android.hardware.sensor.hifi_sensors.xml

# High performance VR feature
PRODUCT_COPY_FILES += \
    frameworks/native/data/etc/android.hardware.vr.high_performance.xml:system/etc/permissions/android.hardware.vr.high_performance.xml

# FBE support
PRODUCT_COPY_FILES += \
    device/qcom/sdm660_64/init.qti.qseecomd.sh:system/bin/init.qti.qseecomd.sh

# MSM IRQ Balancer configuration file
PRODUCT_COPY_FILES += device/qcom/sdm660_64/msm_irqbalance.conf:$(TARGET_COPY_OUT_VENDOR)/etc/msm_irqbalance.conf

# dm-verity configuration
PRODUCT_SUPPORTS_VERITY := true
PRODUCT_SYSTEM_VERITY_PARTITION := /dev/block/bootdevice/by-name/system
ifeq ($(ENABLE_VENDOR_IMAGE), true)
PRODUCT_VENDOR_VERITY_PARTITION := /dev/block/bootdevice/by-name/vendor
endif

#for android_filesystem_config.h
PRODUCT_PACKAGES += \
    fs_config_files

# Add the overlay path
#PRODUCT_PACKAGE_OVERLAYS := $(QCPATH)/qrdplus/Extension/res \
#       $(QCPATH)/qrdplus/globalization/multi-language/res-overlay \
#      $(PRODUCT_PACKAGE_OVERLAYS)

# Enable logdumpd service only for non-perf bootimage
ifeq ($(findstring perf,$(KERNEL_DEFCONFIG)),)
    ifeq ($(TARGET_BUILD_VARIANT),user)
        PRODUCT_DEFAULT_PROPERTY_OVERRIDES+= \
            ro.logdumpd.enabled=0
    else
        PRODUCT_DEFAULT_PROPERTY_OVERRIDES+= \
            ro.logdumpd.enabled=1
    endif
else
    PRODUCT_DEFAULT_PROPERTY_OVERRIDES+= \
        ro.logdumpd.enabled=0
endif

#for wlan
PRODUCT_PACKAGES += \
        wificond \
        wifilogd

#A/B related packages
PRODUCT_PACKAGES += update_engine \
                    update_engine_client \
                    update_verifier \
                    bootctrl.sdm660 \
                    brillo_update_payload \
                    android.hardware.boot@1.0-impl \
                    android.hardware.boot@1.0-service

#Boot control HAL test app
PRODUCT_PACKAGES_DEBUG += bootctl

#Healthd packages
PRODUCT_PACKAGES += android.hardware.health@1.0-impl \
                    android.hardware.health@1.0-convert \
                    android.hardware.health@1.0-service \
                    libhealthd.msm

#FEATURE_OPENGLES_EXTENSION_PACK support string config file
PRODUCT_COPY_FILES += \
        frameworks/native/data/etc/android.hardware.opengles.aep.xml:system/etc/permissions/android.hardware.opengles.aep.xml

#Enable keymaster Impl HAL Compilation
PRODUCT_PACKAGES += android.hardware.keymaster@3.0-impl
<|MERGE_RESOLUTION|>--- conflicted
+++ resolved
@@ -50,15 +50,9 @@
     device/qcom/sdm660_64/seccomp/mediacodec-seccomp.policy:$(TARGET_COPY_OUT_VENDOR)/etc/seccomp_policy/mediacodec.policy \
     device/qcom/sdm660_64/seccomp/mediaextractor-seccomp.policy:$(TARGET_COPY_OUT_VENDOR)/etc/seccomp_policy/mediaextractor.policy
 
-<<<<<<< HEAD
-PRODUCT_COPY_FILES += device/qcom/sdm660_64/whitelistedapps.xml:system/vendor/etc/whitelistedapps.xml \
-                      device/qcom/sdm660_64/gamedwhitelist.xml:system/vendor/etc/gamedwhitelist.xml \
-                      device/qcom/sdm660_64/appboosts.xml:system/vendor/etc/appboosts.xml
-=======
 PRODUCT_COPY_FILES += device/qcom/sdm660_64/whitelistedapps.xml:$(TARGET_COPY_OUT_VENDOR)/etc/whitelistedapps.xml \
                       device/qcom/sdm660_64/gamedwhitelist.xml:$(TARGET_COPY_OUT_VENDOR)/etc/gamedwhitelist.xml \
                       device/qcom/sdm660_64/appboosts.xml:$(TARGET_COPY_OUT_VENDOR)/etc/appboosts.xml
->>>>>>> f616b465
 
 ifneq ($(TARGET_DISABLE_DASH), true)
     PRODUCT_BOOT_JARS += qcmediaplayer
