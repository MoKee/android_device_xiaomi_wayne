<!-- Copyright (c) 2017, The Linux Foundation. All rights reserved.

Redistribution and use in source and binary forms, with or without
modification, are permitted provided that the following conditions are
met:
    * Redistributions of source code must retain the above copyright
      notice, this list of conditions and the following disclaimer.
    * Redistributions in binary form must reproduce the above
      copyright notice, this list of conditions and the following
      disclaimer in the documentation and/or other materials provided
      with the distribution.
    * Neither the name of The Linux Foundation nor the names of its
      contributors may be used to endorse or promote products derived
      from this software without specific prior written permission.

THIS SOFTWARE IS PROVIDED "AS IS" AND ANY EXPRESS OR IMPLIED
WARRANTIES, INCLUDING, BUT NOT LIMITED TO, THE IMPLIED WARRANTIES OF
MERCHANTABILITY, FITNESS FOR A PARTICULAR PURPOSE AND NON-INFRINGEMENT
ARE DISCLAIMED.  IN NO EVENT SHALL THE COPYRIGHT OWNER OR CONTRIBUTORS
BE LIABLE FOR ANY DIRECT, INDIRECT, INCIDENTAL, SPECIAL, EXEMPLARY, OR
CONSEQUENTIAL DAMAGES (INCLUDING, BUT NOT LIMITED TO, PROCUREMENT OF
SUBSTITUTE GOODS OR SERVICES; LOSS OF USE, DATA, OR PROFITS; OR
BUSINESS INTERRUPTION) HOWEVER CAUSED AND ON ANY THEORY OF LIABILITY,
WHETHER IN CONTRACT, STRICT LIABILITY, OR TORT (INCLUDING NEGLIGENCE
OR OTHERWISE) ARISING IN ANY WAY OUT OF THE USE OF THIS SOFTWARE, EVEN
IF ADVISED OF THE POSSIBILITY OF SUCH DAMAGE.
-->
<manifest version="1.0" type="device">
    <hal format="hidl">
        <name>android.hardware.audio</name>
        <transport>hwbinder</transport>
        <version>2.0</version>
        <interface>
            <name>IDevicesFactory</name>
            <instance>default</instance>
        </interface>
    </hal>
    <hal format="hidl">
        <name>android.hardware.audio.effect</name>
        <transport>hwbinder</transport>
        <version>2.0</version>
        <interface>
            <name>IEffectsFactory</name>
            <instance>default</instance>
        </interface>
    </hal>
    <hal format="hidl">
        <name>android.hardware.soundtrigger</name>
        <transport>hwbinder</transport>
        <version>2.0</version>
        <interface>
            <name>ISoundTriggerHw</name>
            <instance>default</instance>
        </interface>
    </hal>
    <hal format="hidl">
        <name>android.hardware.media.omx</name>
        <transport>hwbinder</transport>
        <version>1.0</version>
        <interface>
            <name>IOmx</name>
            <instance>default</instance>
        </interface>
        <interface>
            <name>IOmxStore</name>
            <instance>default</instance>
        </interface>
    </hal>
    <hal format="hidl">
        <name>android.hardware.graphics.allocator</name>
        <transport>hwbinder</transport>
        <version>2.0</version>
        <interface>
            <name>IAllocator</name>
            <instance>default</instance>
        </interface>
    </hal>
    <hal format="hidl">
        <name>android.hardware.graphics.mapper</name>
        <transport arch="32+64">passthrough</transport>
        <version>2.0</version>
        <interface>
            <name>IMapper</name>
            <instance>default</instance>
        </interface>
    </hal>
    <hal format="hidl">
        <name>android.hardware.graphics.composer</name>
        <transport>hwbinder</transport>
        <version>2.1</version>
        <interface>
            <name>IComposer</name>
            <instance>default</instance>
        </interface>
    </hal>
    <hal format="hidl">
        <name>vendor.display.config</name>
        <transport>hwbinder</transport>
        <version>1.0</version>
        <interface>
            <name>IDisplayConfig</name>
            <instance>default</instance>
        </interface>
    </hal>
    <hal format="hidl">
        <name>vendor.display.color</name>
        <transport>hwbinder</transport>
        <version>1.0</version>
        <interface>
            <name>IDisplayColor</name>
            <instance>default</instance>
        </interface>
    </hal>
    <hal format="hidl">
        <name>android.hardware.configstore</name>
        <transport>hwbinder</transport>
        <version>1.0</version>
        <interface>
            <name>ISurfaceFlingerConfigs</name>
            <instance>default</instance>
        </interface>
    </hal>
    <hal format="hidl">
        <name>android.hardware.light</name>
        <transport>hwbinder</transport>
        <version>2.0</version>
        <interface>
            <name>ILight</name>
            <instance>default</instance>
        </interface>
    </hal>
    <hal format="hidl">
        <name>android.hardware.memtrack</name>
        <transport>hwbinder</transport>
        <version>1.0</version>
        <interface>
            <name>IMemtrack</name>
            <instance>default</instance>
        </interface>
    </hal>
    <hal format="hidl">
        <name>android.hardware.sensors</name>
        <transport>hwbinder</transport>
        <version>1.0</version>
        <interface>
            <name>ISensors</name>
            <instance>default</instance>
        </interface>
    </hal>
    <hal format="hidl">
        <name>android.hardware.camera.provider</name>
        <transport>hwbinder</transport>
        <version>2.4</version>
        <interface>
            <name>ICameraProvider</name>
            <instance>legacy/0</instance>
        </interface>
    </hal>
    <hal format="hidl">
        <name>android.hardware.bluetooth</name>
        <transport>hwbinder</transport>
        <version>1.0</version>
        <interface>
            <name>IBluetoothHci</name>
            <instance>default</instance>
        </interface>
    </hal>
    <hal format="hidl">
        <name>com.qualcomm.qti.bluetooth_audio</name>
        <transport>hwbinder</transport>
        <version>1.0</version>
        <interface>
            <name>IBluetoothAudio</name>
            <instance>default</instance>
        </interface>
    </hal>
    <hal format="hidl">
        <name>com.qualcomm.qti.ant</name>
        <transport>hwbinder</transport>
        <impl level="generic"></impl>
        <version>1.0</version>
        <interface>
            <name>IAntHci</name>
            <instance>default</instance>
        </interface>
    </hal>
    <hal format="hidl">
        <name>android.hardware.power</name>
        <transport>hwbinder</transport>
        <version>1.0</version>
        <interface>
            <name>IPower</name>
            <instance>default</instance>
        </interface>
    </hal>
    <hal format="hidl">
        <name>android.hardware.boot</name>
        <transport>hwbinder</transport>
        <version>1.0</version>
        <interface>
            <name>IBootControl</name>
            <instance>default</instance>
        </interface>
    </hal>
    <hal format="hidl">
        <name>android.hardware.health</name>
        <transport>hwbinder</transport>
        <version>1.0</version>
        <interface>
            <name>IHealth</name>
            <instance>default</instance>
        </interface>
    </hal>
    <hal format="hidl">
        <name>android.hardware.radio</name>
        <transport>hwbinder</transport>
        <version>1.0</version>
        <interface>
            <name>IRadio</name>
            <instance>slot1</instance>
            <instance>slot2</instance>
        </interface>
        <interface>
            <name>ISap</name>
            <instance>slot1</instance>
            <instance>slot2</instance>
        </interface>
    </hal>
    <hal format="hidl">
        <name>android.hardware.radio.deprecated</name>
        <transport>hwbinder</transport>
        <version>1.0</version>
        <interface>
            <name>IOemHook</name>
            <instance>slot1</instance>
            <instance>slot2</instance>
        </interface>
    </hal>
    <hal format="hidl">
       <name>vendor.qti.hardware.radio.am</name>
        <transport>hwbinder</transport>
        <version>1.0</version>
        <interface>
            <name>IQcRilAudio</name>
            <instance>slot1</instance>
            <instance>slot2</instance>
        </interface>
    </hal>
<<<<<<< HEAD
=======
   <!-- RIL -->
   <hal format="hidl">
       <name>android.hardware.radio</name>
       <transport>hwbinder</transport>
       <impl level="generic"></impl>
       <version>1.0</version>
    <interface>
       <name>IRadio</name>
       <instance>slot1</instance>
       <instance>slot2</instance>
    </interface>
   </hal>
   <!-- RIL OEM HOOK -->
   <hal format="hidl">
       <name>android.hardware.radio.deprecated</name>
       <transport>hwbinder</transport>
       <impl level="generic"></impl>
       <version>1.0</version>
    <interface>
       <name>IOemHook</name>
       <instance>slot1</instance>
       <instance>slot2</instance>
    </interface>
   </hal>
   <!-- RIL AUDIO HAL -->
   <hal format="hidl">
       <name>vendor.qti.hardware.radio.am</name>
       <transport>hwbinder</transport>
       <version>1.0</version>
       <interface>
           <name>IQcRilAudio</name>
           <instance>slot1</instance>
           <instance>slot2</instance>
       </interface>
   </hal>
    <!-- gnss -->
>>>>>>> 5ea1cd9f
    <hal format="hidl">
        <name>android.hardware.gnss</name>
        <transport>hwbinder</transport>
        <version>1.0</version>
        <interface>
            <name>IGnss</name>
            <instance>default</instance>
        </interface>
    </hal>
    <hal format="hidl">
<<<<<<< HEAD
        <name>vendor.qti.gnss</name>
        <transport>hwbinder</transport>
        <version>1.0</version>
        <interface>
            <name>ILocHidlGnss</name>
            <instance>gnss_vendor</instance>
        </interface>
    </hal>
    <hal format="hidl">
=======
>>>>>>> 5ea1cd9f
        <name>vendor.qti.hardware.radio.atcmdfwd</name>
        <transport>hwbinder</transport>
        <version>1.0</version>
        <interface>
            <name>IAtCmdFwd</name>
            <instance>AtCmdFwdService</instance>
        </interface>
    </hal>
    <hal format="hidl">
        <name>android.hardware.vibrator</name>
        <transport>hwbinder</transport>
        <version>1.0</version>
        <interface>
            <name>IVibrator</name>
            <instance>default</instance>
        </interface>
    </hal>

    <hal format="hidl">
        <name>com.qualcomm.qti.dpm.api</name>
        <transport>hwbinder</transport>
        <version>1.0</version>
        <interface>
            <name>IdpmQmi</name>
            <instance>dpmQmiService</instance>
        </interface>
    </hal>

    <hal format="hidl">
        <name>vendor.qti.imsrtpservice</name>
        <transport>hwbinder</transport>
        <version>1.0</version>
        <interface>
            <name>IRTPService</name>
            <instance>imsrtpservice</instance>
        </interface>
 </hal>

    <hal format="hidl">
        <name>vendor.qti.hardware.perf</name>
        <transport>hwbinder</transport>
        <version>1.0</version>
        <interface>
            <name>IPerf</name>
            <instance>default</instance>
        </interface>
    </hal>
    <hal format="hidl">
        <name>vendor.qti.hardware.radio.qtiradio</name>
        <transport>hwbinder</transport>
        <version>1.0</version>
        <interface>
            <name>IQtiRadio</name>
            <instance>slot1</instance>
            <instance>slot2</instance>
        </interface>
    </hal>
    <hal format="hidl">
        <name>vendor.qti.hardware.fm</name>
        <transport>hwbinder</transport>
        <version>1.0</version>
        <interface>
            <name>IFmHci</name>
            <instance>default</instance>
        </interface>
    </hal>
    <hal format="hidl">
        <name>android.hardware.keymaster</name>
        <transport>hwbinder</transport>
        <impl level="generic"></impl>
        <version>3.0</version>
        <interface>
            <name>IKeymasterDevice</name>
            <instance>default</instance>
        </interface>
    </hal>
    <hal format="hidl">
        <name>android.hardware.gatekeeper</name>
        <transport>hwbinder</transport>
        <impl level="generic"></impl>
        <version>1.0</version>
        <interface>
            <name>IGatekeeper</name>
            <instance>default</instance>
        </interface>
    </hal>
    <hal format="hidl">
        <name>android.hardware.broadcastradio</name>
        <transport>hwbinder</transport>
        <impl level="generic"></impl>
        <version>1.0</version>
        <interface>
            <name>IBroadcastRadioFactory</name>
            <instance>default</instance>
        </interface>
    </hal>
    <hal format="hidl">
        <name>android.hardware.wifi.supplicant</name>
        <transport>hwbinder</transport>
        <version>1.0</version>
        <interface>
            <name>ISupplicant</name>
            <instance>default</instance>
        </interface>
    </hal>
    <hal format="hidl">
        <name>vendor.qti.hardware.radio.ims</name>
           <transport>hwbinder</transport>
           <version>1.0</version>
           <interface>
               <name>IImsRadio</name>
               <instance>imsradio0</instance>
               <instance>imsradio1</instance>
           </interface>
    </hal>
    <hal format="hidl">
        <name>vendor.qti.hardware.radio.qcrilhook</name>
           <transport>hwbinder</transport>
           <version>1.0</version>
           <interface>
               <name>IQtiOemHook</name>
               <instance>oemhook0</instance>
               <instance>oemhook1</instance>
           </interface>
    </hal>
    <hal format="hidl">
        <name>vendor.qti.hardware.radio.config</name>
           <transport>hwbinder</transport>
           <version>1.0</version>
           <interface>
               <name>IConfig</name>
               <instance>radioconfig0</instance>
               <instance>radioconfig1</instance>
           </interface>
    </hal>

    <!-- Alarm HAL service -->
    <hal format="hidl">
        <name>vendor.qti.hardware.alarm</name>
        <transport>hwbinder</transport>
        <impl level="generic"></impl>
        <version>1.0</version>
        <interface>
            <name>IAlarm</name>
            <instance>default</instance>
        </interface>
    </hal>
    <hal format="hidl">
        <name>vendor.qti.hardware.radio.qtiradio</name>
        <transport>hwbinder</transport>
        <impl level="generic"></impl>
        <version>1.0</version>
        <interface>
            <name>IQtiRadio</name>
            <instance>slot1</instance>
            <instance>slot2</instance>
        </interface>
    </hal>
    <hal format="hidl">
        <name>vendor.qti.hardware.radio.ims</name>
           <transport>hwbinder</transport>
           <version>1.0</version>
           <interface>
               <name>IImsRadio</name>
               <instance>imsradio0</instance>
               <instance>imsradio1</instance>
           </interface>
    </hal>
    <hal format="hidl">
        <name>vendor.qti.hardware.radio.qcrilhook</name>
           <transport>hwbinder</transport>
           <version>1.0</version>
           <interface>
               <name>IQtiOemHook</name>
               <instance>oemhook0</instance>
               <instance>oemhook1</instance>
           </interface>
    </hal>
    <hal format="hidl">
        <name>vendor.qti.hardware.radio.config</name>
           <transport>hwbinder</transport>
           <version>1.0</version>
           <interface>
               <name>IConfig</name>
               <instance>radioconfig0</instance>
               <instance>radioconfig1</instance>
           </interface>
    </hal>

    <!-- fm -->
    <hal format="hidl">
        <name>vendor.qti.hardware.fm</name>
        <transport>hwbinder</transport>
        <version>1.0</version>
        <interface>
            <name>IFmHci</name>
            <instance>default</instance>
        </interface>
    </hal>
</manifest><|MERGE_RESOLUTION|>--- conflicted
+++ resolved
@@ -246,45 +246,6 @@
             <instance>slot2</instance>
         </interface>
     </hal>
-<<<<<<< HEAD
-=======
-   <!-- RIL -->
-   <hal format="hidl">
-       <name>android.hardware.radio</name>
-       <transport>hwbinder</transport>
-       <impl level="generic"></impl>
-       <version>1.0</version>
-    <interface>
-       <name>IRadio</name>
-       <instance>slot1</instance>
-       <instance>slot2</instance>
-    </interface>
-   </hal>
-   <!-- RIL OEM HOOK -->
-   <hal format="hidl">
-       <name>android.hardware.radio.deprecated</name>
-       <transport>hwbinder</transport>
-       <impl level="generic"></impl>
-       <version>1.0</version>
-    <interface>
-       <name>IOemHook</name>
-       <instance>slot1</instance>
-       <instance>slot2</instance>
-    </interface>
-   </hal>
-   <!-- RIL AUDIO HAL -->
-   <hal format="hidl">
-       <name>vendor.qti.hardware.radio.am</name>
-       <transport>hwbinder</transport>
-       <version>1.0</version>
-       <interface>
-           <name>IQcRilAudio</name>
-           <instance>slot1</instance>
-           <instance>slot2</instance>
-       </interface>
-   </hal>
-    <!-- gnss -->
->>>>>>> 5ea1cd9f
     <hal format="hidl">
         <name>android.hardware.gnss</name>
         <transport>hwbinder</transport>
@@ -295,7 +256,6 @@
         </interface>
     </hal>
     <hal format="hidl">
-<<<<<<< HEAD
         <name>vendor.qti.gnss</name>
         <transport>hwbinder</transport>
         <version>1.0</version>
@@ -305,8 +265,6 @@
         </interface>
     </hal>
     <hal format="hidl">
-=======
->>>>>>> 5ea1cd9f
         <name>vendor.qti.hardware.radio.atcmdfwd</name>
         <transport>hwbinder</transport>
         <version>1.0</version>
